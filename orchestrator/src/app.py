--- conflicted
+++ resolved
@@ -12,24 +12,41 @@
 
 logger = logging.getLogger(__name__)
 
+FILE = __file__ if "__file__" in globals() else os.getenv("PYTHONFILE", "")
+grpc_path = os.path.abspath(os.path.join(FILE, "../../../utils/pb/fraud_detection"))
+vector_clock_path = os.path.abspath(os.path.join(FILE, "../../../utils/vector_clock"))
+sys.path.insert(0, grpc_path)
+sys.path.insert(0, vector_clock_path)
 
-def create_app(config_object="config.default"):
+import fraud_detection_pb2 as fraud_detection
+import fraud_detection_pb2_grpc as fraud_detection_grpc
+
+def greet(grpc_factory, name="you"):
+    try:
+        # Get the appropriate stub
+        stub = grpc_factory.get_stub(
+            "fraud_detection", fraud_detection_grpc.FraudDetectionServiceStub, secure=False
+        )
+
+        # Make the call with timeout
+        response = stub.SayHello(
+            fraud_detection.HelloRequest(name=name),
+            timeout=grpc_factory.default_timeout,
+        )
+        return response.greeting
+    except fraud_detection_grpc.RpcError as e:
+        logging.error(f"gRPC error: {e.code()}: {e.details()}")
+        raise
+
+
+def create_app(config_object="config"):
     app = Flask(__name__)
 
     configure_logging(app)
 
     configure_cors(app)
 
-<<<<<<< HEAD
-def greet(grpc_factory, name="you"):
-    try:
-        # Get the appropriate stub
-        stub = grpc_factory.get_stub(
-            "fraud_detection", fraud_detection_grpc.FraudDetectionServiceStub, secure=False
-        )
-=======
     app.config.from_object(config_object)
->>>>>>> e98e7498
 
     register_blueprints(app)
 
